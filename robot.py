import argparse
import logging
import time
import math
import multiprocessing
import asyncio
import cv2
import zmq
import zmq.asyncio as aiozmq
import json
import queue
from utils import Pose, Point, translate
from utils import PIDController
from collections import deque
from enum import Enum
from thymiodirect import Connection, Thymio
import signal

def shutdown():
    print("shutting down")
    exit()

class Modes(Enum):
    VISUAL_SERVORING = 1
    STOPPED = 2
    RETURN = 3
    MOVING = 4
    AVOIDING = 5
    EMERGENCY_STOP = 6

class ThymioRobot:
    """
    This class represents the instance of a Thymio Robot. This class implements methods to help control the robot,
    handles with data coming from the serial connection, implements odometry calculations and implements the logic
    required for this project.

    To use this robot program:
    - run_loop(): This method set up the asyncio event loop and starts core tasks to the logic.
    """
    def __init__(self, L: float, *, refreshing_rate: float = 0.01, refreshing_coverage: dict | list = None, debug: bool = False, remote_vision: bool = True, remote_addr: str = "127.0.0.1:5555"):
        """
        Initializes and parametrizes the Thymio robot.

        :param L: Distance between the middle of the wheel in millimeters.
        :param refreshing_rate: Default is 0.01. Refreshing rate of robot variables in seconds.
        :param refreshing_coverage: Default is None. List of variables to refresh. If none every variable is refreshed.
        :param debug: Default is False. If true display extra high rate debug messages. Only for debug purposes.
        :param remote_vision: Default is True. Enables the robot to wait for the processed from a remote vision processor. If false does it locally.
        :param remote_addr: Default is "192.168.1.107:5555". Address to the remove vision processor publisher/server.
        """
        # Setting up logger for the ThymioRobot
        self.logger = logging.getLogger('Thymio Robot')
        self.logger.setLevel(logging.DEBUG if debug else logging.INFO)

        # Setup Thymio connection
        port = Connection.serial_default_port()
        self.robot = Thymio(serial_port=port,
                    refreshing_rate=refreshing_rate,
                    refreshing_coverage=refreshing_coverage,
                    on_connect=lambda node_id: self.logger.info(f"ThymioRobot connected successfully on node -> {node_id}"),
                    on_comm_error=lambda error: self.logger.error(f"Failed to connect to Thymio! Error Msg: {error}"))
        self.robot.connect()
        self.node = self.robot.first_node()

        # Setup refresh handler function (is executed everytime thymiodirect refreshes robot values)
        self.prev_time = time.time_ns()
        self.robot.set_variable_observer(self.node, self._refresh_handler)

        # Odometry variables
        self.pose = Pose(0, 0, 0)
        self.L = L

        # Location/Path variables
        self.pos_threshold = 2
        self.angle_threshold_lower = math.pi / 180
        self.angle_threshold_upper = math.pi / 45

        # Buffer of last values of speed (for 10ms of resampling this retains 10s of data)
        self.last_speeds = deque(maxlen=1000)

        # State control
        self.current_mode = Modes.STOPPED
        self.remote_addr = remote_addr
        self.remote_vision = remote_vision

        # Debug variables
        self.debug = debug

        self.logger.info("Robot is initialized and ready to start.")

    def _refresh_handler(self, node) -> None:
        """
        This method is executed everytime that the variables of the robot are refreshed. Here are executed important
        tasks such as fall checking and odometry.

        :param node: Node id of the robot. This is passed by the refresh event.
        """
        # Calculate variation in time between refreshes
        now = time.time_ns()
        dt = now - self.prev_time

        # Gets data and recalculates pose through Odometry
        left_speed, right_speed = self.get_motors_speed()
        self._recalculate_odometry(left_speed, right_speed, dt / 1e9, kd=0.325387)

        # Add speeds to the speed buffer
        self.last_speeds.append((now, left_speed, right_speed))

        # Handles the case where the robot is about to fall
        if self.robot[self.node]["prox.ground.delta"][0] < 100 or self.robot[self.node]["prox.ground.delta"][1] < 100:
            self.set_motors_speed(0, 0)
            self.current_mode = Modes.STOPPED

        # Debug message
        #if self.debug:
        #    self.logger.debug(f"Robot variables refreshed! Time since last refresh -> {dt/1e6}ms")

        # End of the method, declares variables for the next refresh
        self.prev_time = now

    def _recalculate_odometry(self, left_speed: int, right_speed: int, dt: float, *, kd: float = 0.033):
        """
        This method updates robot odometry information.

        :param left_speed: Read speed of the left wheel of the robot.
        :param right_speed: Read speed of the right wheel of the robot.
        :param dt: Time span in seconds since last calculation.
        :param kd: Calibrated constant in mm/V*s (where V is velocity from the robot, s is seconds, and mm is millimeters)
        """
        # Gets current pose angle
        angle = self.pose.get_angle()

        # Calculates distances traveled by left and right wheels and the center of the robot
        dl = left_speed * dt * kd
        dr = right_speed * dt * kd
        dc = (dr + dl) / 2

        # Calculates displacement on the new pose
        dth = (dl - dr) / self.L
        dy = dc * math.sin(dth)
        dx = dc * math.cos(dth)

        # Adds each variation to the current x, y, angle values
        self.pose.add_pose_variation(dx, dy, dth)

        # Debug message
       ## if self.debug:
        #    self.logger.debug(f"Odometry -> dx: {round(dx, 3)}, dy: {round(dy, 3)}, dth: {round(math.degrees(dth), 3)}, {self.pose}")

    # Below methods are robot extra utilities to used with ThymioDirect library
    def set_motors_speed(self, left: int, right: int, *, min_vel: int = -500, max_vel: int = 500, dead_band: int = 0) -> (int, int):
        """
        Updates robot target speed for the wheels. This method implements speed saturation and dead band in turn of 0.

        :param left: Speed target to the right wheel.
        :param right: Speed target to the left wheel.
        :param min_vel: Default is -500. Lowest possible speed.
        :param max_vel: Default is 500. Highest possible speed.
        :param dead_band: Default is 0. This acts like a dead band, not allowing values smaller than |dead_band|.

        :return: A tuple containing left speed and right speed targets, respectively.
        """
        # Saturates sent speed to the range [-500; 500]
        left_speed = max(min(left, max_vel), min_vel)
        right_speed = max(min(right, max_vel), min_vel)

        # Nulls speeds in the dead band (if configured one) and updates the robot
        self.robot[self.node]["motor.left.target"] = int(left_speed) if abs(left_speed) > dead_band else 0
        self.robot[self.node]["motor.right.target"] = int(right_speed) if abs(right_speed) > dead_band else 0

        # Debug message
        if self.debug:
            self.logger.debug(f"Motors speed set to -> {left_speed}, {right_speed}")
            self.logger.debug({f"Left: {left}, right: {right}"})

        return left_speed, right_speed

    def get_motors_target(self) -> (int, int):
        """
        Gets the motor target from the robot. This method implements a method because in robot memory
        negative numbers start from 65535..65035 (specifically for a range from -500 to 0).

        :return: A tuple containing left speed and right speed targets, respectively.
        """
        if self.robot[self.node]["motor.left.target"] > 500:
            # Maps [65535; 65035[ to [-500; 0[ when value read from robot greater than 500
            left_target = translate(self.robot[self.node]["motor.left.target"], 65035, 65535, 0, -500)
        else:
            left_target = self.robot[self.node]["motor.left.target"]

        if self.robot[self.node]["motor.right.target"] > 500:
            # Maps [65535; 65035[ to [-500; 0[ when value read from robot greater than 500
            right_target = translate(self.robot[self.node]["motor.right.target"], 65035, 65535, 0, -500)
        else:
            right_target = self.robot[self.node]["motor.right.target"]

        return left_target, right_target

    def get_motors_speed(self) -> (int, int):
        """
        Gets the motor speed readings from the robot. This method implements a method because in robot memory
        negative numbers start from 65535..65035 (specifically for a range from -500 to 0), on top of that this map only
        starts being done after 700 to let readings greater than 500 pass.

        :return: A tuple containing left speed and right speed, respectively.
        """
        # Checks motors speed targets
        left_target, right_target = self.get_motors_target()

        # If target is 0 than return also 0 (to remove noise)
        if not left_target == 0:
            if self.robot[self.node]["motor.left.speed"] > 700:
                # Maps [65535; 65035[ to [-500; 0[ when value read from robot greater than 700
                left_speed = translate(self.robot[self.node]["motor.left.speed"], 65035, 65535, -500, 0)
            else:
                if self.robot[self.node]["motor.left.speed"] < 0:
                    self.logger.warning(f"Weird speed value from Thymio robot! motor.left.speed -> {self.robot[self.node]['motor.left.speed']}")
                left_speed = self.robot[self.node]["motor.left.speed"]
        else:
            left_speed = 0

        # If target is 0 than return also 0 (to remove noise)
        if not right_target == 0:
            if self.robot[self.node]["motor.right.speed"] > 700:
                # Maps [65535; 65035[ to [-500; 0[ when value read from robot greater than 700
                right_speed = translate(self.robot[self.node]["motor.right.speed"], 65035, 65535, -500, 0)
            else:
                if self.robot[self.node]["motor.right.speed"] < 0:
                    self.logger.warning(f"Weird speed value from Thymio robot! motor.right.speed -> {self.robot[self.node]['motor.right.speed']}")
                right_speed = self.robot[self.node]["motor.right.speed"]
        else:
            right_speed = 0
        return left_speed, right_speed

    # Below code used in the robots main logic
    def _is_at_target(self, point: Point, threshold: float) -> bool:
        """
        Checks whether the robot is at the given point, within a margin of error.

        :param point: A destiny point to compare the robot's pose against.
        :param threshold: The acceptable margin of error of the given point.

        :return: True is at the point within threshold, False otherwise.
        """
        return abs(point.get_x() - self.pose.get_x()) < threshold and abs(point.get_y() - self.pose.get_y()) < threshold

    def _visual_servoring_behavior(self, d_pid: PIDController, th_pid: PIDController, face: tuple) -> None:
        """
        Handles visual servoring. This method is supposed to run whenever data from the vision processor is received.

        :param d_pid: PIDController instance to control distance from the face/target.
        :param th_pid: PIDController instance to control alignment with the face/target.
        :param face: A tuple containing face x coordinate and face distance, respectively.
        """
        x, distance = face

        # Handling situation where visual servoring does not detect any face
        if (x is None or distance is None):
            if not self.get_motors_target() == (0, 0):
                self.set_motors_speed(0, 0)
                self.logger.warning(f"No face being detected, stopping motors!")
            return

<<<<<<< HEAD
        #d_out = d_pid.sample(4 - distance) #0
        d_out=0 #Don't move
=======
        d_out = d_pid.sample(4 - distance) # distancia a que o robo esta da cara da pessoa
>>>>>>> d2c355f2
        th_out = th_pid.sample(x)

        self.logger.debug(f"D Out: {d_out}, thout: {th_out}")

        # Assign robot velocities
        l_speed = d_out * math.exp(-1/100 * abs(x)) - th_out
        r_speed = d_out * math.exp(-1/100 * abs(x)) + th_out

        self.logger.debug(f"l_speed: {l_speed}, r_speed: {r_speed}\n")
        self.set_motors_speed(l_speed, r_speed, dead_band=50)

    async def _handle_vision(self, vision_pipe: multiprocessing.Queue, intermediate_queue: asyncio.Queue) -> None:
        """
        This asyncio coroutine handles data coming to the vision_pipe. This is executed when remote_vision is false.

        :param vision_pipe: The pipeline from the local vision processor instance.
        :param intermediate_queue: The pipeline to send the data to adequate handler.
        """
        while True:
            # Gets data from the pipe [TERMINATES LOOP IF TIMEOUT EXPIRES]
            try:
                frame, face_x, face_y, face_size, hand_gesture = vision_pipe.get(block=True, timeout=2)
                await intermediate_queue.put((face_x, face_y, face_size, hand_gesture))

                cv2.imshow('Face Tracking', frame)

                if cv2.waitKey(1) & 0xFF == ord('q'):
                    cv2.destroyAllWindows()

                await asyncio.sleep(0.01)
            except queue.Empty as e:
                self.set_motors_speed(0, 0)
                self.logger.critical(e)
                asyncio.get_event_loop().stop()

    async def _handle_vision_remote(self, intermediate_queue: asyncio.Queue) -> None:
        """
        This asyncio coroutine handles data coming from a remote publisher. This is executed when remote_vision is True.

        :param intermediate_queue: The pipeline to send the data to adequate handler.
        """
        # Create 0MQ client/subscriber to communicate with vision server
        ctx = aiozmq.Context()
        sock = ctx.socket(zmq.SUB)
        sock.setsockopt_string(zmq.SUBSCRIBE, "")  # Subscribes to all messages
        sock.connect(f"tcp://{self.remote_addr}")

        while True:
            self.logger.debug("Waiting for data from the vision publisher.")
            data = await sock.recv_string()
            self.logger.debug("Vision processed data received from the server!")
            face_x, face_size, hand_gesture = json.loads(data)
            self.logger.debug(f"Face data received {json.loads(data)}")
            await intermediate_queue.put((face_x, face_size, hand_gesture))
            await asyncio.sleep(0.005)

    async def _handle_robot(self, intermediate_queue: asyncio.Queue) -> None:
        """
        This asyncio coroutine handles data received by vision handlers. Interprets data and acts based on it.

        :param intermediate_queue: The pipeline to receive data from vision handlers.
        """
        print('handle_robot')
        # Visual Servoring PID's
        vs_d_pid = PIDController(0, 900, 0, 300).set_saturation(400, -400)
        vs_th_pid = PIDController(0, 1, 0, 0.5).set_saturation(400, -400)
        while True:
            # Gets processed data from the vision handler task
            data = await intermediate_queue.get()
            face_x, face_size, hand_gesture = data
            print(data)

            # Changes program mode on hand gesture from the vision
            if (hand_gesture == "PALM") and self.current_mode not in [Modes.STOPPED, Modes.RETURN]:
                self.logger.info("'PALM detected! Stopping the robot.'")
                self.current_mode = Modes.STOPPED
            elif hand_gesture == "PIECE_SIGN" and self.current_mode not in [Modes.VISUAL_SERVORING, Modes.RETURN, Modes.MOVING]:
                self.logger.info("'PIECE_SIGN' detected! Entering companion/follower mode.")
                self.current_mode = Modes.VISUAL_SERVORING
                vs_d_pid.reset()
                vs_th_pid.reset()
            #elif hand_gesture == "PIECE_SIGN" and self.current_mode not in [Modes.RETURN, Modes.MOVING]:
            #    self.logger.info("'PIECE_SIGN' detected! Returning to the start.")
            #    self.current_mode = Modes.RETURN

            # Make decisions based on the current mode
            if self.current_mode == Modes.STOPPED:
                self.set_motors_speed(0, 0)
            elif self.current_mode == Modes.VISUAL_SERVORING:
                self._visual_servoring_behavior(vs_d_pid, vs_th_pid, (face_x, face_size))
            elif self.current_mode == Modes.RETURN:
                start = Point(0, 0)
                loop = asyncio.get_event_loop()
                self.current_mode = Modes.MOVING
                move_task = loop.create_task(self._move_to_point(start))
                move_task.add_done_callback(lambda x: setattr(self, "current_mode", Modes.STOPPED))

            # A small sleep to force the task to yield at least once
            await asyncio.sleep(0.001)

    async def _move_to_point(self, point: Point) -> None:
        """
        This asyncio coroutine allows run move_to_point loop without blocking the rest of the operations. This method
        controls the robot to run from its current point to the given point, using interpolation to create multiple
        waypoints. The robot is then controlled to reach all the points until the final point.

        **Note:** If the robot mode changes from MOVING to any other mode during the process, the loop will
        automatically stop moving.

        :param point: Destiny point.
        """
        # Interpolate waypoints between robot pose and the destiny
        waypoints = self.pose.interpolate_waypoints_to(point, 20)

        # Info message
        self.logger.info(f"Moving from -> {self.pose} to -> {point}")

        # Loop through waypoints and try to follow them
        for point in waypoints:
            # Create PID controllers for movement and orientation
            d_pid = PIDController(0, 250, 1 / 100, 30).set_saturation(500, 0)
            th_pid = PIDController(0, 260, 0, 80).set_saturation(500, -500)

            # Loop the control until robot arrives to waypoint
            while not self._is_at_target(point, self.pos_threshold):
                # Handles the case where the robot current mode is changed by other task
                if self.current_mode != Modes.MOVING:
                    return

                # A small sleep to force the task to yield at least once
                await asyncio.sleep(0.005)

                # Angle error (for th_pid) and distance (position error for d_pid)
                angle_e = ((self.pose.angle_with(point) - self.pose.get_angle()) + math.pi) % (2 * math.pi) - math.pi
                distance_e = -self.pose.distance_from(point)

                # Updating PID controllers with respective inputs
                d_out = d_pid.sample(distance_e)
                th_out = th_pid.sample(angle_e)

                # Calculating speed with PID outputs (distance outputs is weighted based on angle error)
                l_speed = d_out * math.exp(-18 * abs(angle_e)) - th_out
                r_speed = d_out * math.exp(-18 * abs(angle_e)) + th_out

                # Setting the motors speed with a dead band of 50 (from -50 to 50)
                self.set_motors_speed(l_speed, r_speed, dead_band=50)
            self.logger.info(f"Arrived at waypoint -> {point}")

        # Stop at final waypoint arriving
        self.set_motors_speed(0, 0)
        if self._is_at_target(point, self.pos_threshold):
            self.logger.info(f"Arrived to final point -> {self.pose}")

    def run_loop(self) -> None:
        """
        Create the asyncio loop and starts all the relevant tasks to the logic. This is the entry point to the robot
        main logic and control.
        """
        intermediate_queue = asyncio.Queue()
        vision_pipe = multiprocessing.Queue()
        loop = asyncio.get_event_loop()

        if self.remote_vision:
            loop.create_task(self._handle_vision_remote(intermediate_queue))
        else:
            loop.create_task(self._handle_vision(vision_pipe, intermediate_queue))
        loop.create_task(self._handle_robot(intermediate_queue))
        try:
            loop.run_forever()
        except KeyboardInterrupt:
            print("Received exit, exiting")
            tasks = asyncio.all_tasks(loop=loop)
            for t in tasks:
                t.cancel()
            print('cancelled tasks')
            loop.stop()
            #loop.close()
            exit()
            

    def move_to_point(self, point: Point) -> None:
        """
        This method is an asyncio wrapper to the _move_to_point() coroutine. It allows this function to be executed
        synchronously outside of asyncio coroutines.

        :param point: Destiny point.
        """
        self.current_mode = Modes.MOVING
        asyncio.run(self._move_to_point(point))
        self.current_mode = Modes.STOPPED

    # Below methods used when trying to get and calculates speeds and averages (USED FOR ODOMETRY CALIBRATION PURPOSES)
    def _motors_speed_average_between(self, start_time, end_time) -> (float, float):
        # Filter buffered speeds in deque between start_time and end_time
        filtered_speeds = [
            (timestamp, left_speed, right_speed)
            for timestamp, left_speed, right_speed in self.last_speeds
            if start_time < timestamp < end_time
        ]

        # Return 0 averages if there was no speed in the buffer in the time period
        if not filtered_speeds:
            return 0, 0

        # Calculate mean speeds
        mean_left_speed = sum(speed[1] for speed in filtered_speeds) / len(filtered_speeds)
        mean_right_speed = sum(speed[2] for speed in filtered_speeds) / len(filtered_speeds)

        return mean_left_speed, mean_right_speed

    def _movement_with_speed_average(self, vel: int, t: float):
        start = time.time_ns()
        self.set_motors_speed(vel, vel)
        time.sleep(t)
        end = time.time_ns()
        self.set_motors_speed(0, 0)
        avg = self._motors_speed_average_between(start, end)
        delta_t = end - start
        print(f"Average Speed: {avg}\tElapsed Time: {delta_t}ms")

if __name__ == '__main__':
    # Parsing arguments
    parser = argparse.ArgumentParser(formatter_class=argparse.ArgumentDefaultsHelpFormatter)
    parser.add_argument("--server_addr", help="Zmq server socket address (e.g 127.0.0.1:5555)", required=False, default='127.0.0.1:5555')
    parser.add_argument("--debug", help="Enables debug messages (a lots of them)", action="store_true", required=False)
    args = parser.parse_args()

    # Set up logging configuration
    debug_level = logging.DEBUG if args.debug else logging.INFO
    logging.basicConfig(level=debug_level, format='%(asctime)s - %(name)s - %(levelname)s - %(message)s')
    logger = logging.getLogger("client")

    robot = ThymioRobot(93.5, refreshing_rate=0.1, debug=args.debug, remote_vision=True, remote_addr=args.server_addr)
    robot.run_loop()<|MERGE_RESOLUTION|>--- conflicted
+++ resolved
@@ -261,12 +261,8 @@
                 self.logger.warning(f"No face being detected, stopping motors!")
             return
 
-<<<<<<< HEAD
-        #d_out = d_pid.sample(4 - distance) #0
+        #d_out = d_pid.sample(4 - distance) # distancia a que o robo esta da cara da pessoa
         d_out=0 #Don't move
-=======
-        d_out = d_pid.sample(4 - distance) # distancia a que o robo esta da cara da pessoa
->>>>>>> d2c355f2
         th_out = th_pid.sample(x)
 
         self.logger.debug(f"D Out: {d_out}, thout: {th_out}")
